//  Copyright (c) 2023 Uber Technologies, Inc.
//
// Licensed under the Apache License, Version 2.0 (the "License");
// you may not use this file except in compliance with the License.
// You may obtain a copy of the License at
//
//     http://www.apache.org/licenses/LICENSE-2.0
//
// Unless required by applicable law or agreed to in writing, software distributed under the
// License is distributed on an "AS IS" BASIS, WITHOUT WARRANTIES OR CONDITIONS OF ANY KIND, either
// express or implied. See the License for the specific language governing permissions and
// limitations under the License.

// Package functioncontracts implements a sub-analyzer to analyze function contracts in a package,
// i.e., parsing specified function contracts written as special comments before function
// declarations, or automatically inferring function contracts from the function body.
package functioncontracts

import (
<<<<<<< HEAD
	"errors"
	"fmt"
	"go/ast"
	"go/types"
	"reflect"
	"runtime/debug"
	"sync"

	"go.uber.org/nilaway/config"
	"go.uber.org/nilaway/util"
=======
	"reflect"

	"go.uber.org/nilaway/config"
	"go.uber.org/nilaway/util/analysishelper"
>>>>>>> 25316dd3
	"golang.org/x/tools/go/analysis"
	"golang.org/x/tools/go/analysis/passes/buildssa"
	"golang.org/x/tools/go/ssa"
)

const _doc = "Read the contracts of each function in this package, returning the results."

// Analyzer here is the analyzer than reads function contracts. It returns the map generated from
// reading the function contracts in the source code.
var Analyzer = &analysis.Analyzer{
	Name:       "nilaway_function_contracts_analyzer",
	Doc:        _doc,
<<<<<<< HEAD
	Run:        run,
	ResultType: reflect.TypeOf((*Result)(nil)).Elem(),
	Requires:   []*analysis.Analyzer{buildssa.Analyzer, config.Analyzer},
}

// functionResult is the struct that is received from the channel for each function.
type functionResult struct {
	funcObj   *types.Func
	contracts []*FunctionContract
	err       error
=======
	Run:        analysishelper.WrapRun(run),
	ResultType: reflect.TypeOf((*analysishelper.Result[Map])(nil)),
	Requires:   []*analysis.Analyzer{config.Analyzer},
>>>>>>> 25316dd3
}

func run(pass *analysis.Pass) (Map, error) {
	conf := pass.ResultOf[config.Analyzer].(*config.Config)

	if !conf.IsPkgInScope(pass.Pkg) {
		return Map{}, nil
	}

<<<<<<< HEAD
	contracts, err := collectFunctionContracts(pass)
	if err != nil {
		return Result{Errors: []error{err}}, nil
	}
	return Result{FunctionContracts: contracts}, nil
}

// collectFunctionContracts collects all the function contracts and returns a map that associates
// every function with its contracts if it has any. We prefer to parse handwritten contracts from
// the comments at the top of each function. Only when there are no handwritten contracts there,
// do we try to automatically infer contracts.
func collectFunctionContracts(pass *analysis.Pass) (Map, error) {
	// Collect ssa for every function.
	conf := pass.ResultOf[config.Analyzer].(*config.Config)
	ssaInput := pass.ResultOf[buildssa.Analyzer].(*buildssa.SSA)
	ssaOfFunc := make(map[*types.Func]*ssa.Function, len(ssaInput.SrcFuncs))
	for _, fnssa := range ssaInput.SrcFuncs {
		if fnssa == nil {
			// should be guaranteed to be non-nil; otherwise it would have paniced in the library
			// https://cs.opensource.google/go/x/tools/+/refs/tags/v0.12.0:go/analysis/passes/buildssa/buildssa.go;l=99
			continue
		}
		if funcObj, ok := fnssa.Object().(*types.Func); ok {
			ssaOfFunc[funcObj] = fnssa
		}
	}

	// Set up variables for synchronization and communication.
	var wg sync.WaitGroup
	funcChan := make(chan functionResult)

	m := Map{}
	for _, file := range pass.Files {
		if !conf.IsFileInScope(file) {
			continue
		}
		for _, decl := range file.Decls {
			funcDecl, ok := decl.(*ast.FuncDecl)
			if !ok {
				// Ignore any non-function declaration
				// TODO: If we want to support contracts for anonymous functions (function
				//  literals) in the future, then we need to handle more types here.
				continue
			}
			funcObj := pass.TypesInfo.ObjectOf(funcDecl.Name).(*types.Func)

			// First, we try to parse the contracts from the comments at the top of the function.
			// If there are any, we do not need to infer contracts for this function.
			if parsedContracts := parseContracts(funcDecl.Doc); len(parsedContracts) != 0 {
				m[funcObj] = parsedContracts
				continue
			}

			// If we reach here, it means that there are no handwritten contracts for this
			// function. We need to infer contracts for this function.
			if funcDecl.Type.Params.NumFields() != 1 ||
				funcDecl.Type.Results.NumFields() != 1 ||
				util.TypeBarsNilness(funcObj.Type().(*types.Signature).Params().At(0).Type()) ||
				util.TypeBarsNilness(funcObj.Type().(*types.Signature).Results().At(0).Type()) ||
				funcObj.Type().(*types.Signature).Variadic() {
				// We definitely want to ignore any function without any parameters or return
				// values since they cannot have any contracts.

				// TODO: However, we want to analyze for multiple param/return in the future; for
				//  now we consider contract(nonnil->nonnil) only.

				// TODO: If the function has only one parameter and the parameter is variadic, then
				//  it may happen that no argument is passed when calling the function. Such cases
				//  are not handled well when duplicating full triggers from contracted functions,
				//  so we don't infer contract(nonnil->nonnil) for such a function although we can
				//  already.
				continue
			}
			fnssa, ok := ssaOfFunc[funcObj]
			if !ok {
				// For some reason, we cannot find the ssa for this function. We ignore this
				// function.
				continue
			}

			// Infer contracts for a function that does not have any contracts specified.
			wg.Add(1)
			go func() {
				defer wg.Done()

				// As a last resort, convert the panics into errors and return.
				defer func() {
					if r := recover(); r != nil {
						e := fmt.Errorf("INTERNAL PANIC: %s\n%s", r, string(debug.Stack()))
						funcChan <- functionResult{err: e, funcObj: funcObj, contracts: []*FunctionContract{}}
					}
				}()

				if contracts := inferContracts(fnssa); len(contracts) != 0 {
					funcChan <- functionResult{
						funcObj:   funcObj,
						contracts: contracts,
					}
				}
			}()
		}
	}

	// Spawn another goroutine that will close the channel when all analyses are done. This makes
	// sure the channel receive logic in the main thread (below) can properly terminate.
	go func() {
		wg.Wait()
		close(funcChan)
	}()

	// Collect inferred contracts from the channel.
	var err error
	for r := range funcChan {
		m[r.funcObj] = r.contracts
		err = errors.Join(err, r.err)
	}

	return m, err
=======
	return collectFunctionContracts(pass), nil
>>>>>>> 25316dd3
}<|MERGE_RESOLUTION|>--- conflicted
+++ resolved
@@ -17,7 +17,6 @@
 package functioncontracts
 
 import (
-<<<<<<< HEAD
 	"errors"
 	"fmt"
 	"go/ast"
@@ -27,13 +26,8 @@
 	"sync"
 
 	"go.uber.org/nilaway/config"
+	"go.uber.org/nilaway/util/analysishelper"
 	"go.uber.org/nilaway/util"
-=======
-	"reflect"
-
-	"go.uber.org/nilaway/config"
-	"go.uber.org/nilaway/util/analysishelper"
->>>>>>> 25316dd3
 	"golang.org/x/tools/go/analysis"
 	"golang.org/x/tools/go/analysis/passes/buildssa"
 	"golang.org/x/tools/go/ssa"
@@ -46,10 +40,9 @@
 var Analyzer = &analysis.Analyzer{
 	Name:       "nilaway_function_contracts_analyzer",
 	Doc:        _doc,
-<<<<<<< HEAD
-	Run:        run,
-	ResultType: reflect.TypeOf((*Result)(nil)).Elem(),
-	Requires:   []*analysis.Analyzer{buildssa.Analyzer, config.Analyzer},
+	Run:        analysishelper.WrapRun(run),
+	ResultType: reflect.TypeOf((*analysishelper.Result[Map])(nil)),
+	Requires:   []*analysis.Analyzer{config.Analyzer},
 }
 
 // functionResult is the struct that is received from the channel for each function.
@@ -57,11 +50,6 @@
 	funcObj   *types.Func
 	contracts []*FunctionContract
 	err       error
-=======
-	Run:        analysishelper.WrapRun(run),
-	ResultType: reflect.TypeOf((*analysishelper.Result[Map])(nil)),
-	Requires:   []*analysis.Analyzer{config.Analyzer},
->>>>>>> 25316dd3
 }
 
 func run(pass *analysis.Pass) (Map, error) {
@@ -71,7 +59,6 @@
 		return Map{}, nil
 	}
 
-<<<<<<< HEAD
 	contracts, err := collectFunctionContracts(pass)
 	if err != nil {
 		return Result{Errors: []error{err}}, nil
@@ -190,7 +177,4 @@
 	}
 
 	return m, err
-=======
-	return collectFunctionContracts(pass), nil
->>>>>>> 25316dd3
 }