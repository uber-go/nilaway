//  Copyright (c) 2024 Uber Technologies, Inc.
//
// Licensed under the Apache License, Version 2.0 (the "License");
// you may not use this file except in compliance with the License.
// You may obtain a copy of the License at
//
//     http://www.apache.org/licenses/LICENSE-2.0
//
// Unless required by applicable law or agreed to in writing, software
// distributed under the License is distributed on an "AS IS" BASIS,
// WITHOUT WARRANTIES OR CONDITIONS OF ANY KIND, either express or implied.
// See the License for the specific language governing permissions and
// limitations under the License.

// Package abnormalflow checks code patterns with abnormal control flows (e.g., panic, log.Fatal
// etc.) that may lead to program terminations (such that any subsequent potential nil panics
// will not happen).
package abnormalflow

import (
	"errors"
	"log"
	"os"
	"runtime"
	"testing"

	"stubs/go.uber.org/zap"
)

func testDirectDereference(msg string, t *testing.T, b *testing.B, f *testing.F, tb testing.TB) {
	var nilable *int
	switch msg {
	case "print":
		print("123")
		print(*nilable) //want "unassigned variable `nilable` dereferenced"
	case "panic":
		panic("foo")
		print(*nilable)
	case "log.Fatal":
		log.Fatal("foo")
		print(*nilable)
	case "log.Fatalf":
		log.Fatalf("foo")
		print(*nilable)
	case "os.Exit":
		os.Exit(1)
		print(*nilable)
	case "runtime.Goexit":
		runtime.Goexit()
		print(*nilable)
	case "testing.T.Fatal":
		t.Fatal("foo")
		print(*nilable)
	case "testing.T.Fatalf":
		t.Fatalf("foo")
		print(*nilable)
	case "testing.T.SkipNow":
		t.SkipNow()
		print(*nilable)
	case "testing.T.Skip":
		t.Skip()
		print(*nilable)
	case "testing.T.Skipf":
		t.Skipf("msg")
		print(*nilable)
	case "testing.B.Fatal":
		b.Fatal("foo")
		print(*nilable)
	case "testing.B.Fatalf":
		b.Fatalf("foo")
		print(*nilable)
	case "testing.B.SkipNow":
		b.SkipNow()
		print(*nilable)
	case "testing.B.Skip":
		b.Skip()
		print(*nilable)
	case "testing.B.Skipf":
		b.Skipf("msg")
		print(*nilable)
	case "testing.TB.Fatal":
		tb.Fatal("foo")
		print(*nilable) //want "unassigned variable `nilable` dereferenced"
	case "testing.TB.Fatalf":
		tb.Fatalf("foo")
		print(*nilable) //want "unassigned variable `nilable` dereferenced"
	case "testing.TB.SkipNow":
		tb.SkipNow()
		print(*nilable) //want "unassigned variable `nilable` dereferenced"
	case "testing.TB.Skip":
		tb.Skip()
		print(*nilable) //want "unassigned variable `nilable` dereferenced"
	case "testing.TB.Skipf":
		tb.Skipf("msg")
		print(*nilable) //want "unassigned variable `nilable` dereferenced"
	case "testing.F.Fatal":
		f.Fatal("foo")
		print(*nilable)
	case "testing.F.Fatalf":
		f.Fatalf("foo")
		print(*nilable)
	case "testing.F.SkipNow":
		f.SkipNow()
		print(*nilable)
	case "testing.F.Skip":
		f.Skip()
		print(*nilable)
	case "testing.F.Skipf":
		f.Skipf("msg")
		print(*nilable)
	case "zap.Logger.Fatal":
		logger, _ := zap.NewProduction()
		logger.Fatal("foo")
		print(*nilable)
	case "zap.SugaredLogger.Fatal":
		logger, _ := zap.NewProduction()
		logger.Sugared().Fatal("foo")
		print(*nilable)
	case "zap.SugaredLogger.Fatalf":
		logger, _ := zap.NewProduction()
		logger.Sugared().Fatalf("msg %s", "foo")
		print(*nilable)
	case "zap.SugaredLogger.Fatalln":
		logger, _ := zap.NewProduction()
		logger.Sugared().Fatalln("foo")
		print(*nilable)
	case "zap.SugaredLogger.Fatalw":
		logger, _ := zap.NewProduction()
		logger.Sugared().Fatalw("msg", "error", "foo")
		print(*nilable)
	}
}

func errReturn(a bool) (*int, error) {
	i := 42
	if a {
		return &i, nil
	}
	return nil, errors.New("some error")
}

func testErrReturn(msg string, val bool, t *testing.T, b *testing.B, f *testing.F, tb testing.TB) {
	ptr, err := errReturn(val)
	switch msg {
	case "print":
		if err != nil {
			print(err)
		}
		print(*ptr) //want "dereferenced"
	case "print_and_return":
		if err != nil {
			print(err)
			return
		}
		print(*ptr)
	case "panic":
		if err != nil {
			panic(err)
		}
		print(*ptr)
	case "log.Fatal":
		if err != nil {
			log.Fatal(err)
		}
		print(*ptr)
	case "log.Fatalf":
		if err != nil {
			log.Fatalf("msg %s", err)
		}
		print(*ptr)
	case "os.Exit":
		if err != nil {
			os.Exit(1)
		}
		print(*ptr)
	case "runtime.Goexit":
		if err != nil {
			runtime.Goexit()
		}
		print(*ptr)
	case "testing.T.Fatal":
		if err != nil {
			t.Fatal(err)
		}
		print(*ptr)
	case "testing.T.Fatalf":
		if err != nil {
			t.Fatalf("msg %s", err)
		}
		print(*ptr)
	case "testing.T.SkipNow":
		if err != nil {
			t.SkipNow()
		}
		print(*ptr)
	case "testing.T.Skip":
		if err != nil {
			t.Skip(err)
		}
		print(*ptr)
	case "testing.T.Skipf":
		if err != nil {
			t.Skipf("msg %s", err)
		}
		print(*ptr)
	case "testing.B.Fatal":
		if err != nil {
			b.Fatal(err)
		}
		print(*ptr)
	case "testing.B.Fatalf":
		if err != nil {
			b.Fatalf("msg %s", err)
		}
		print(*ptr)
	case "testing.B.SkipNow":
		if err != nil {
			b.SkipNow()
		}
		print(*ptr)
	case "testing.B.Skip":
		if err != nil {
			b.Skip(err)
		}
		print(*ptr)
	case "testing.B.Skipf":
		if err != nil {
			b.Skipf("msg %s", err)
		}
		print(*ptr)
	case "testing.F.Fatal":
		if err != nil {
			f.Fatal(err)
		}
		print(*ptr)
	case "testing.F.Fatalf":
		if err != nil {
			f.Fatalf("msg %s", err)
		}
		print(*ptr)
	case "testing.F.SkipNow":
		if err != nil {
			f.SkipNow()
		}
		print(*ptr)
	case "testing.F.Skip":
		if err != nil {
			f.Skip(err)
		}
		print(*ptr)
	case "testing.F.Skipf":
		if err != nil {
			f.Skipf("msg %s", err)
		}
		print(*ptr)
	case "testing.TB.Fatal":
		if err != nil {
			tb.Fatal(err)
		}
		print(*ptr) //want "dereferenced"
	case "testing.TB.Fatalf":
		if err != nil {
			tb.Fatalf("msg %s", err)
		}
		print(*ptr) //want "dereferenced"
	case "testing.TB.SkipNow":
		if err != nil {
			tb.SkipNow()
		}
		print(*ptr) //want "dereferenced"
	case "testing.TB.Skip":
		if err != nil {
			tb.Skip(err)
		}
		print(*ptr) //want "dereferenced"
	case "testing.TB.Skipf":
		if err != nil {
			tb.Skipf("msg %s", err)
		}
<<<<<<< HEAD
		print(*ptr)
	case "zap.Logger.Fatal":
		if err != nil {
			logger, _ := zap.NewProduction()
			logger.Fatal("error")
		}
		print(*ptr)
	case "zap.SugaredLogger.Fatal":
		if err != nil {
			logger, _ := zap.NewProduction()
			logger.Sugared().Fatal(err)
		}
		print(*ptr)
	case "zap.SugaredLogger.Fatalf":
		if err != nil {
			logger, _ := zap.NewProduction()
			logger.Sugared().Fatalf("msg %s", err)
		}
		print(*ptr)
	case "zap.SugaredLogger.Fatalln":
		if err != nil {
			logger, _ := zap.NewProduction()
			logger.Sugared().Fatalln(err)
		}
		print(*ptr)
	case "zap.SugaredLogger.Fatalw":
		if err != nil {
			logger, _ := zap.NewProduction()
			logger.Sugared().Fatalw("msg", "error", err)
		}
		print(*ptr)
=======
		print(*ptr) //want "dereferenced"
>>>>>>> fd6a323b
	}
}<|MERGE_RESOLUTION|>--- conflicted
+++ resolved
@@ -277,7 +277,6 @@
 		if err != nil {
 			tb.Skipf("msg %s", err)
 		}
-<<<<<<< HEAD
 		print(*ptr)
 	case "zap.Logger.Fatal":
 		if err != nil {
@@ -309,8 +308,5 @@
 			logger.Sugared().Fatalw("msg", "error", err)
 		}
 		print(*ptr)
-=======
-		print(*ptr) //want "dereferenced"
->>>>>>> fd6a323b
 	}
 }